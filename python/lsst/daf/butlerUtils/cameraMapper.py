#!/bin/env python
# 
# LSST Data Management System
# Copyright 2008, 2009, 2010 LSST Corporation.
# 
# This product includes software developed by the
# LSST Project (http://www.lsst.org/).
#
# This program is free software: you can redistribute it and/or modify
# it under the terms of the GNU General Public License as published by
# the Free Software Foundation, either version 3 of the License, or
# (at your option) any later version.
# 
# This program is distributed in the hope that it will be useful,
# but WITHOUT ANY WARRANTY; without even the implied warranty of
# MERCHANTABILITY or FITNESS FOR A PARTICULAR PURPOSE.    See the
# GNU General Public License for more details.
# 
# You should have received a copy of the LSST License Statement and 
# the GNU General Public License along with this program.  If not, 
# see <http://www.lsstcorp.org/LegalNotices/>.
#

import glob
import os
import errno
import re

import lsst.daf.persistence as dafPersist
from lsst.daf.butlerUtils import ExposureMapping, CalibrationMapping, DatasetMapping, Registry
import lsst.daf.base as dafBase
import lsst.afw.geom as afwGeom
import lsst.afw.image as afwImage
import lsst.afw.cameraGeom as afwCameraGeom
import lsst.afw.cameraGeom.utils as cameraGeomUtils
import lsst.afw.image.utils as imageUtils
import lsst.pex.logging as pexLog
import lsst.pex.policy as pexPolicy

from .registries import PgSqlConfig, PgSqlRegistry

"""This module defines the CameraMapper base class."""

class CameraMapper(dafPersist.Mapper):
    
    """CameraMapper is a base class for mappers that handle images from a
    camera and products derived from them.  This provides an abstraction layer
    between the data on disk and the code.

    Public methods: keys, queryMetadata, getDatasetTypes, map,
    canStandardize, standardize

    Mappers for specific data sources (e.g., CFHT Megacam, LSST
    simulations, etc.) should inherit this class.

    A camera is assumed to consist of one or more rafts, each composed of
    multiple CCDs.  Each CCD is in turn composed of one or more amplifiers
    (amps).  A camera is also assumed to have a camera geometry description
    (CameraGeom object) as a policy file, a filter description (Filter class
    static configuration) as another policy file, and an optional defects
    description directory.

    Information from the camera geometry and defects are inserted into all
    Exposure objects returned.

    The mapper uses one or two registries to retrieve metadata about the
    images.  The first is a registry of all raw exposures.  This must contain
    the time of the observation.  One or more tables (or the equivalent)
    within the registry are used to look up data identifier components that
    are not specified by the user (e.g. filter) and to return results for
    metadata queries.  The second is an optional registry of all calibration
    data.  This should contain validity start and end entries for each
    calibration dataset in the same timescale as the observation time.

    The following method must be provided by the subclass:

    _extractDetectorName(self, dataId): returns the detector name for a CCD
    (e.g., "CFHT 21", "R:1,2 S:3,4") as used in the AFW CameraGeom class given
    a dataset identifier referring to that CCD or a subcomponent of it.

    Other methods that the subclass may wish to override include:

    _transformId(self, dataId): transformation of a data identifier
    from colloquial usage (e.g., "ccdname") to proper/actual usage
    (e.g., "ccd").  The default implementation does nothing.  Note that this
    method should not modify its input parameter.

    _mapActualToPath(self, template, actualId): convert a template path to an
    actual path, using the actual dataset identifier.

    _extractAmpId(self, dataId): extract the amplifier identifer from a
    dataset identifier.  The amplifier identifier has three parts: the
    detector name for the CCD containing the amplifier and x and y coordinates
    for the amplifier within the CCD.  The default implementation just uses
    the amplifier number, which is assumed to be the same as the x coordinate.

    The mapper's behaviors are largely specified by the policy file.
    See the MapperDictionary.paf for descriptions of the available items.

    The 'exposures', 'calibrations', and 'datasets' subpolicies configure
    mappings (see Mappings class).

    Functions to map (provide a path to the data given a dataset
    identifier dictionary) and standardize (convert data into some standard
    format or type) may be provided in the subclass as "map_{dataset type}"
    and "std_{dataset type}", respectively.

    If non-Exposure datasets cannot be retrieved using standard
    daf_persistence methods alone, a "bypass_{dataset type}" function may be
    provided in the subclass to return the dataset instead of using the
    "datasets" subpolicy.

    Implementations of map_camera and std_camera that should typically be
    sufficient are provided in this base class.
    """

    def __init__(self, policy, repositoryDir,
                 root=None, registry=None, calibRoot=None, calibRegistry=None,
                 provided=None, outputRoot=None):
        """Initialize the CameraMapper.
        @param policy        (pexPolicy.Policy) Policy with per-camera defaults
                             already merged
        @param repositoryDir (string) Policy repository for the subclassing
                             module (obtained with getRepositoryPath() on the
                             per-camera default dictionary)
        @param root          (string) Root directory for data
        @param registry      (string) Path to registry with data's metadata
        @param calibRoot     (string) Root directory for calibrations
        @param calibRegistry (string) Path to registry with calibrations'
                             metadata
        @param provided      (list of strings) Keys provided by the mapper
        @param outputRoot    (string) Root directory for output data; all
                             subdirectories of "root" are linked in here
        """

        dafPersist.Mapper.__init__(self)

        self.log = pexLog.Log(pexLog.getDefaultLog(), "CameraMapper")

        # Dictionary
        dictFile = pexPolicy.DefaultPolicyFile("daf_butlerUtils",
                "MapperDictionary.paf", "policy")
        dictPolicy = pexPolicy.Policy.createPolicy(dictFile,
                dictFile.getRepositoryPath())
        policy.mergeDefaults(dictPolicy)

        # Levels
        self.levels = dict()
        if policy.exists("levels"):
            levelsPolicy = policy.getPolicy("levels")
            for key in levelsPolicy.names(True):
                self.levels[key] = set(levelsPolicy.getStringArray(key))
        self.defaultLevel = policy.getString("defaultLevel")
        self.defaultSubLevels = dict()
        if policy.exists("defaultSubLevels"):
            defaultSubLevelsPolicy = policy.getPolicy("defaultSubLevels")
            for key in defaultSubLevelsPolicy.names(True):
                self.defaultSubLevels[key] = defaultSubLevelsPolicy.getString(key)

        # Root directories
        if root is None:
            root = "."
        root = dafPersist.LogicalLocation(root).locString()

        # Path manipulations are subject to race condition
        if outputRoot is not None:
            if not os.path.exists(outputRoot):
<<<<<<< HEAD
                try:
                    os.mkdir(outputRoot)
                except:
                    pass
                if not os.path.exists(outputRoot):
                    raise RuntimeError, "Unable to create output " \
                            "repository '%s'" % (outputRoot,)
            if os.path.exists(root):
                src = os.path.abspath(root)
                dst = os.path.join(outputRoot, "_parent")
                try:
                    os.symlink(src, dst)
                except:
                    pass
                if os.path.exists(dst):
                    if os.path.realpath(dst) != os.path.realpath(src):
                        raise RuntimeError, "Output repository path " \
                                "'%s' already exists and differs from " \
                                "input repository path '%s'" % (dst, src)
                else:
                    raise RuntimeError, "Unable to symlink from input " \
                            "repository path '%s' to output repository " \
                            "path '%s'" % (src, dst)
=======
                # Creation is subject to race condition; attempt to catch it
                try:
                    os.mkdir(outputRoot)
                except OSError, e:
                    if not e.errno == errno.EEXIST:
                        raise
            if os.path.exists(root):
                rootAbsolutePath = os.path.abspath(root)
                for src in glob.iglob(os.path.join(root, "*")):
                    src = os.path.basename(src)
                    dst = os.path.join(outputRoot, src)
                    src = os.path.join(rootAbsolutePath, src)
                    if os.path.exists(dst):
                        if os.path.realpath(dst) != os.path.realpath(src):
                            raise RuntimeError, "Output repository path " \
                                    "'%s' already exists and differs from " \
                                    "input repository path '%s'" % (dst, src)
                    else:
                        # Creation is subject to race condition; attempt to catch it
                        try:
                            os.symlink(src, dst)
                        except OSError, e:
                            if not e.errno == errno.EEXIST:
                                raise
                            
>>>>>>> 275fa95e
            root = outputRoot

        if calibRoot is None:
            if policy.exists('calibRoot'):
                calibRoot = policy.getString('calibRoot')
                calibRoot = dafPersist.LogicalLocation(calibRoot).locString()
            else:
                calibRoot = root

        if not os.path.exists(root):
            self.log.log(pexLog.Log.WARN,
                    "Root directory not found: %s" % (root,))
        if not os.path.exists(calibRoot):
            self.log.log(pexLog.Log.WARN,
                    "Calibration root directory not found: %s" % (calibRoot,))
        self.root = root

        # Registries
        self.registry = self._setupRegistry(
                "registry", registry, policy, "registryPath", root)
        if policy.exists('needCalibRegistry') and \
                policy.getBool('needCalibRegistry'):
            calibRegistry = self._setupRegistry(
                    "calibRegistry", calibRegistry,
                    policy, "calibRegistryPath", calibRoot)
        else:
            calibRegistry = None

        # Sub-dictionaries (for exposure/calibration/dataset types)
        expMappingFile = pexPolicy.DefaultPolicyFile("daf_butlerUtils",
                "ExposureMappingDictionary.paf", "policy")
        expMappingPolicy = pexPolicy.Policy.createPolicy(expMappingFile,
                expMappingFile.getRepositoryPath())
        calMappingFile = pexPolicy.DefaultPolicyFile("daf_butlerUtils",
                "CalibrationMappingDictionary.paf", "policy")
        calMappingPolicy = pexPolicy.Policy.createPolicy(calMappingFile,
                calMappingFile.getRepositoryPath())
        dsMappingFile = pexPolicy.DefaultPolicyFile("daf_butlerUtils",
                "DatasetMappingDictionary.paf", "policy")
        dsMappingPolicy = pexPolicy.Policy.createPolicy(dsMappingFile,
                dsMappingFile.getRepositoryPath())

        # Dict of valid keys and their value types
        self.keyDict = dict()

        # Mappings
        mappingList = (
                ("exposures", expMappingPolicy, ExposureMapping),
                ("calibrations", calMappingPolicy, CalibrationMapping),
                ("datasets", dsMappingPolicy, DatasetMapping)
                )
        self.mappings = dict()
        for name, defPolicy, cls in mappingList:
            if policy.exists(name):
                datasets = policy.getPolicy(name)
                mappings = dict()
                setattr(self, name, mappings)
                for datasetType in datasets.names(True):
                    subPolicy = datasets.getPolicy(datasetType)
                    subPolicy.mergeDefaults(defPolicy)
                    if name == "calibrations":
                        mapping = cls(datasetType, subPolicy,
                                self.registry, calibRegistry, calibRoot, provided=provided)
                    else:
                        mapping = cls(datasetType, subPolicy,
                                self.registry, root, provided=provided)
                    self.keyDict.update(mapping.keys())
                    mappings[datasetType] = mapping
                    self.mappings[datasetType] = mapping
                    if not hasattr(self, "map_" + datasetType):
                        def mapClosure(dataId, write=False,
                                mapper=self, mapping=mapping):
                            return mapping.map(mapper, dataId, write)
                        setattr(self, "map_" + datasetType, mapClosure)
                    if not hasattr(self, "query_" + datasetType):
                        def queryClosure(key, format, dataId, mapping=mapping):
                            return mapping.lookup(format, dataId)
                        setattr(self, "query_" + datasetType, queryClosure)
                    if hasattr(mapping, "standardize") and \
                            not hasattr(self, "std_" + datasetType):
                        def stdClosure(item, dataId,
                                mapper=self, mapping=mapping):
                            return mapping.standardize(mapper, item, dataId)
                        setattr(self, "std_" + datasetType, stdClosure)

                    mapFunc = "map_" + datasetType + "_filename"
                    bypassFunc = "bypass_" + datasetType + "_filename"
                    if not hasattr(self, mapFunc):
                        setattr(self, mapFunc, getattr(self, "map_" + datasetType))
                    if not hasattr(self, bypassFunc):
                        setattr(self, bypassFunc,
                                lambda datasetType, pythonType, location, dataId: location.getLocations())

                    # Set up metadata versions
                    if name == "exposures":
                        expFunc = "map_" + datasetType # Function name to map exposure
                        mdFunc = expFunc + "_md"       # Function name to map metadata
                        bypassFunc = "bypass_" + datasetType + "_md" # Function name to bypass daf_persistence
                        if not hasattr(self, mdFunc):
                            setattr(self, mdFunc, getattr(self, expFunc))
                        if not hasattr(self, bypassFunc):
                            setattr(self, bypassFunc,
                                    lambda datasetType, pythonType, location, dataId:
                                    afwImage.readMetadata(location.getLocations()[0]))
                        if not hasattr(self, "query_" + datasetType + "_md"):
                            setattr(self, "query_" + datasetType + "_md",
                                    getattr(self, "query_" + datasetType))

                        subFunc = expFunc + "_sub" # Function name to map subimage
                        if not hasattr(self, subFunc):
                            def mapSubClosure(dataId, write=False, mapper=self, mapping=mapping):
                                subId = dataId.copy()
                                del subId['bbox']
                                loc = mapping.map(mapper, subId, write)
                                bbox = dataId['bbox']
                                llcX = bbox.getMinX()
                                llcY = bbox.getMinY()
                                width = bbox.getWidth()
                                height = bbox.getHeight()
                                loc.additionalData.set('llcX', llcX)
                                loc.additionalData.set('llcY', llcY)
                                loc.additionalData.set('width', width)
                                loc.additionalData.set('height', height)
                                if 'imageOrigin' in dataId:
                                    loc.additionalData.set('imageOrigin',
                                            dataId['imageOrigin'])
                                return loc
                            setattr(self, subFunc, mapSubClosure)
                        if not hasattr(self, "query_" + datasetType + "_sub"):
                            def querySubClosure(key, format, dataId, mapping=mapping):
                                subId = dataId.copy()
                                del subId['bbox']
                                return mapping.lookup(format, subId)
                            setattr(self, "query_" + datasetType + "_sub", querySubClosure)

        # Camera geometry
        self.cameraPolicyLocation = None
        self.camera = None
        if policy.exists('camera'):
            cameraPolicyLocation = policy.getString('camera')

            # must be explicit for ButlerLocation later
            self.cameraPolicyLocation = os.path.join(repositoryDir, cameraPolicyLocation)
            cameraPolicy = pexPolicy.Policy.createPolicy(self.cameraPolicyLocation)
            cameraPolicy = cameraGeomUtils.getGeomPolicy(cameraPolicy)
            self.camera = cameraGeomUtils.makeCamera(cameraPolicy)

        # Defect registry and root
        self.defectRegistry = None
        if policy.exists('defects'):
            self.defectPath = os.path.join(
                    repositoryDir, policy.getString('defects'))
            defectRegistryLocation = os.path.join(
                    self.defectPath, "defectRegistry.sqlite3")
            self.defectRegistry = \
                    Registry.create(defectRegistryLocation)

        # Filter translation table
        self.filters = None

        # Skytile policy
        self.skypolicy = policy.getPolicy("skytiles")

    def _parentSearch(self, path):
        dir = self.root
        if not path.startswith(dir):
            # Search for prefix that is the same as root
            dir, _ = os.path.split(path)
            while dir != "" and dir != "/":
                if os.path.abspath(dir) == os.path.abspath(self.root):
                    break
                dir, _ = os.path.split(dir)
            # No prefix matching root
            if os.path.exists(path):
                return path
            return None
        path = path[len(dir)+1:]
        while not os.path.exists(os.path.join(dir, path)):
            dir = os.path.join(dir, "_parent")
            if not os.path.exists(dir):
                return None
        return os.path.join(dir, path)

    def keys(self):
        """Return supported keys.
        @return (iterable) List of keys usable in a dataset identifier"""
        return self.keyDict.iterkeys()

    def getKeys(self, datasetType, level):
        """Return supported keys and their value types for a given dataset
        type at a given level of the key hierarchy.

        @param datasetType (str) dataset type or None for all keys
        @param level (str) level or None for all levels
        @return (iterable) Set of keys usable in a dataset identifier"""
        if datasetType is None:
            keyDict = self.keyDict
        else:
            keyDict = self.mappings[datasetType].keys()
        if level is not None and level in self.levels:
            keyDict = dict(keyDict)
            for l in self.levels[level]:
                if l in keyDict:
                    del keyDict[l]
        return keyDict

    def getDefaultLevel(self):
        return self.defaultLevel

    def getDefaultSubLevel(self, level):
        if self.defaultSubLevels.has_key(level):
            return self.defaultSubLevels[level]
        return None

    def map_camera(self, dataId):
        """Map a camera dataset."""
        if self.cameraPolicyLocation is None:
            raise RuntimeError, "No camera dataset available."
        actualId = self._transformId(dataId)
        return dafPersist.ButlerLocation("lsst.afw.cameraGeom.Camera", "Camera",
                "PafStorage", self.cameraPolicyLocation, actualId)

    def std_camera(self, item, dataId):
        """Standardize a camera dataset by converting it to a camera
        object."""
        return cameraGeomUtils.makeCamera(cameraGeomUtils.getGeomPolicy(item))

    def std_raw(self, item, dataId):
        """Standardize a raw dataset by converting it to an Exposure instead of an Image"""
        item = exposureFromImage(item)
        return self._standardizeExposure(self.exposures['raw'], item, dataId,
                trimmed=False)

    def map_skypolicy(self, dataId):
        """Map a sky policy."""
        return dafPersist.ButlerLocation("lsst.pex.policy.Policy", "Policy",
                "Internal", None, None)

    def std_skypolicy(self, item, dataId):
        """Standardize a sky policy by returning the one we use."""
        return self.skypolicy

###############################################################################
#
# Utility functions
#
###############################################################################

    def _setupRegistry(self, name, path, policy, policyKey, root):
        """Set up a registry (usually SQLite3), trying a number of possible
        paths.
        @param name       (string) Name of registry
        @param path       (string) Path for registry
        @param policyKey  (string) Key in policy for registry path
        @param root       (string) Root directory to look in
        @return (lsst.daf.butlerUtils.Registry) Registry object"""

        if path is None and policy.exists(policyKey):
            path = dafPersist.LogicalLocation(
                    policy.getString(policyKey)).locString()
<<<<<<< HEAD
            if not os.path.exists(path):
                if not os.path.isabs(path) and root is not None:
                    newPath = self._parentSearch(os.path.join(root, path))
                    if newPath is None:
                        self.log.log(pexLog.Log.WARN,
                                "Unable to locate registry at policy path (also looked in root): %s" % path)
                    path = newPath
                else:
                    self.log.log(pexLog.Log.WARN,
                            "Unable to locate registry at policy path: %s" % path)
                    path = None
=======

        if path is None and root is not None:
            path = os.path.join(root, "%s_pgsql.py" % name)
            pgsqlConf = PgSqlConfig()
            pgsqlConf.load(path)
            return PgSqlRegistry(pgsqlConfig)
>>>>>>> 275fa95e
        if path is None and root is not None:
            path = os.path.join(root, "%s.sqlite3" % name)
            newPath = self._parentSearch(path)
            if newPath is None:
                self.log.log(pexLog.Log.WARN,
                        "Unable to locate %s registry in root: %s" % (name, path))
            path = newPath
        if path is None:
            path = os.path.join(".", "%s.sqlite3" % name)
            newPath = self._parentSearch(path)
            if newPath is None:
                self.log.log(pexLog.Log.WARN,
                        "Unable to locate %s registry in current dir: %s" % (name, path))
            path = newPath
        if path is not None:
            if not os.path.exists(path):
                newPath = self._parentSearch(path)
                if newPath is not None:
                    path = newPath
            self.log.log(pexLog.Log.INFO,
                    "Loading %s registry from %s" % (name, path))
            registry = Registry.create(path)
            if registry is None:
                raise RuntimeError, "Unable to load %s registry from %s" % (name, path)
            return registry
        else:
            # TODO Try a FsRegistry(root)
            self.log.log(pexLog.Log.WARN,
                         "No registry loaded; proceeding without one")
            return None

    def _transformId(self, dataId):
        """Transform an id from camera-specific usage to standard form (e.g,.
        ccdname --> ccd).  The default implementation merely copies its input.
        @param dataId[in] (dict) Dataset identifier
        @return (dict) Transformed dataset identifier"""

        return dataId.copy()

    def _mapActualToPath(self, template, actualId):
        """Convert a template path to an actual path, using the actual data
        identifier.  This implementation is usually sufficient but can be
        overridden by the subclass.
        @param template (string) Template path
        @param actualId (dict) Dataset identifier
        @return (string) Pathname"""

        return template % self._transformId(actualId)

    def _extractDetectorName(self, dataId):
        """Extract the detector (CCD) name (used with the afw camera geometry
        class) from the dataset identifier.  This function must be provided by
        the subclass.
        @param dataId (dict) Dataset identifier
        @return (string) Detector name"""

        raise RuntimeError, "No _extractDetectorName() function specified"

    def _extractAmpId(self, dataId):
        """Extract the amplifier identifer from a dataset identifier.  The
        amplifier identifier has three parts: the detector name for the CCD
        containing the amplifier and x and y coordinates for the amplifier
        within the CCD.  The default implementation just uses the amplifier
        number, which is assumed to be the same as the x coordinate.
        @param dataId (dict) Dataset identifer
        @return (tuple) Amplifier identifier"""

        return (self._extractDetectorName(dataId),
                int(dataId['amp']), 0)

    def _setAmpDetector(self, item, dataId, trimmed=True):
        """Set the detector object in an Exposure for an amplifier.
        Defects are also added to the Exposure based on the detector object.
        @param[in,out] item (lsst.afw.image.Exposure)
        @param dataId (dict) Dataset identifier
        @param trimmed (bool) Should detector be marked as trimmed?"""

        ampId = self._extractAmpId(dataId)
        detector = cameraGeomUtils.findAmp(
                self.camera, afwCameraGeom.Id(ampId[0]), ampId[1], ampId[2])
        detector.setTrimmed(trimmed)
        self._addDefects(dataId, amp=detector)
        item.setDetector(detector)

    def _setCcdDetector(self, item, dataId, trimmed=True):
        """Set the detector object in an Exposure for a CCD.
        Defects are also added to the Exposure based on the detector object.
        @param[in,out] item (lsst.afw.image.Exposure)
        @param dataId (dict) Dataset identifier
        @param trimmed (bool) Should detector be marked as trimmed?"""

        ccdId = self._extractDetectorName(dataId)
        detector = cameraGeomUtils.findCcd(self.camera, afwCameraGeom.Id(ccdId))
        detector.setTrimmed(trimmed)
        self._addDefects(dataId, ccd=detector)
        item.setDetector(detector)

    def _setFilter(self, mapping, item, dataId):
        """Set the filter object in an Exposure.  If the Exposure had a FILTER
        keyword, this was already processed during load.  But if it didn't,
        use the filter from the registry.
        @param mapping (lsst.daf.butlerUtils.Mapping)
        @param[in,out] item (lsst.afw.image.Exposure)
        @param dataId (dict) Dataset identifier"""

        if not (isinstance(item, afwImage.ExposureU) or isinstance(item, afwImage.ExposureI) or
                isinstance(item, afwImage.ExposureF) or isinstance(item, afwImage.ExposureD)):
            return

        actualId = mapping.need(['filter'], dataId)
        filterName = actualId['filter']
        if self.filters is not None and self.filters.has_key(filterName):
            filterName = self.filters[filterName]
        item.setFilter(afwImage.Filter(filterName))

    def _setTimes(self, mapping, item, dataId):
        """Set the exposure time and exposure midpoint in the calib object in
        an Exposure.  Use the EXPTIME and MJD-OBS keywords (and strip out
        EXPTIME).
        @param mapping (lsst.daf.butlerUtils.Mapping)
        @param[in,out] item (lsst.afw.image.Exposure)
        @param dataId (dict) Dataset identifier"""

        md = item.getMetadata()
        calib = item.getCalib()
        if md.exists("EXPTIME"):
            expTime = md.get("EXPTIME")
            calib.setExptime(expTime)
            md.remove("EXPTIME")
        else:
            expTime = calib.getExptime()
        if md.exists("MJD-OBS"):
            obsStart = dafBase.DateTime(md.get("MJD-OBS"),
                    dafBase.DateTime.MJD, dafBase.DateTime.UTC)
            obsMidpoint = obsStart.nsecs() + long(expTime * 1000000000L / 2)
            calib.setMidTime(dafBase.DateTime(obsMidpoint))


    # Default standardization function for exposures
    def _standardizeExposure(self, mapping, item, dataId, filter=True,
            trimmed=True):
        """Default standardization function for images.
        @param mapping (lsst.daf.butlerUtils.Mapping)
        @param[in,out] item (lsst.afw.image.Exposure)
        @param dataId (dict) Dataset identifier
        @param filter (bool) Set filter?
        @param trimmed (bool) Should detector be marked as trimmed?
        @return (lsst.afw.image.Exposure) the standardized Exposure"""

        if (re.search(r'Exposure', mapping.python) and re.search(r'Image',mapping.persistable)):
            item = exposureFromImage(item)

        if mapping.level.lower() == "amp":
            self._setAmpDetector(item, dataId, trimmed)
        elif mapping.level.lower() == "ccd":
            self._setCcdDetector(item, dataId, trimmed)

        if filter:
            self._setFilter(mapping, item, dataId)
        if not isinstance(mapping, CalibrationMapping):
            self._setTimes(mapping, item, dataId)

        return item

    def _defectLookup(self, dataId, ccdSerial):
        """Find the defects for a given CCD.
        @param dataId (dict) Dataset identifier
        @param ccdSerial (string) CCD serial number
        @return (string) path to the defects file or None if not available"""

        if self.defectRegistry is None:
            return None
        if self.registry is None:
            raise RuntimeError, "No registry for defect lookup"

        rows = self.registry.executeQuery(("taiObs",), ("raw_visit",),
                [("visit", "?")], None, (dataId['visit'],))
        if len(rows) == 0:
            return None
        assert len(rows) == 1
        taiObs = rows[0][0]

        # Lookup the defects for this CCD serial number that are valid at the
        # exposure midpoint.
        rows = self.defectRegistry.executeQuery(("path",), ("defect",),
                [("ccdSerial", "?")],
                ("DATETIME(?)", "DATETIME(validStart)", "DATETIME(validEnd)"),
                (ccdSerial, taiObs))
        if not rows or len(rows) == 0:
            return None
        assert len(rows) == 1
        return os.path.join(self.defectPath, rows[0][0])

    def _addDefects(self, dataId, amp=None, ccd=None):
        """Add the defects for an amplifier or a CCD to the detector object
        for that amplifier/CCD.
        @param dataId (dict) Dataset identifier
        @param[in,out] amp (lsst.afw.cameraGeom.Detector)
        @param[in,out] ccd (lsst.afw.cameraGeom.Detector)
        Exactly one of amp or ccd should be specified."""

        if ccd is None:
            ccd = afwCameraGeom.cast_Ccd(amp.getParent())
        if len(ccd.getDefects()) > 0:
            # Assume we have loaded them properly already
            return
        defectFits = self._defectLookup(dataId, ccd.getId().getSerial())
        if defectFits is not None:
            defectDict = cameraGeomUtils.makeDefectsFromFits(defectFits)
            ccdDefects = None
            for k in defectDict.keys():
                if k == ccd.getId():
                    ccdDefects = defectDict[k]
                    break
            if ccdDefects is None:
                raise RuntimeError, "No defects for ccd %s in %s" % \
                        (str(ccd.getId()), defectFits)
            ccd.setDefects(ccdDefects)


def exposureFromImage(image):
    """Generate an exposure from a DecoratedImage or similar
    @param[in] image Image of interest
    @return (lsst.afw.image.Exposure) Exposure containing input image
    """
    if isinstance(image, afwImage.DecoratedImageU) or isinstance(image, afwImage.DecoratedImageI) or \
        isinstance(image, afwImage.DecoratedImageF) or isinstance(image, afwImage.DecoratedImageD):
        exposure = afwImage.makeExposure(afwImage.makeMaskedImage(image.getImage()))
    else:
        exposure = image
    md = image.getMetadata()
    exposure.setMetadata(md)
    wcs = afwImage.makeWcs(md)
    exposure.setWcs(wcs)
    wcsMetadata = wcs.getFitsMetadata()
    for kw in wcsMetadata.paramNames():
        md.remove(kw)

    return exposure<|MERGE_RESOLUTION|>--- conflicted
+++ resolved
@@ -165,7 +165,6 @@
         # Path manipulations are subject to race condition
         if outputRoot is not None:
             if not os.path.exists(outputRoot):
-<<<<<<< HEAD
                 try:
                     os.mkdir(outputRoot)
                 except:
@@ -189,33 +188,6 @@
                     raise RuntimeError, "Unable to symlink from input " \
                             "repository path '%s' to output repository " \
                             "path '%s'" % (src, dst)
-=======
-                # Creation is subject to race condition; attempt to catch it
-                try:
-                    os.mkdir(outputRoot)
-                except OSError, e:
-                    if not e.errno == errno.EEXIST:
-                        raise
-            if os.path.exists(root):
-                rootAbsolutePath = os.path.abspath(root)
-                for src in glob.iglob(os.path.join(root, "*")):
-                    src = os.path.basename(src)
-                    dst = os.path.join(outputRoot, src)
-                    src = os.path.join(rootAbsolutePath, src)
-                    if os.path.exists(dst):
-                        if os.path.realpath(dst) != os.path.realpath(src):
-                            raise RuntimeError, "Output repository path " \
-                                    "'%s' already exists and differs from " \
-                                    "input repository path '%s'" % (dst, src)
-                    else:
-                        # Creation is subject to race condition; attempt to catch it
-                        try:
-                            os.symlink(src, dst)
-                        except OSError, e:
-                            if not e.errno == errno.EEXIST:
-                                raise
-                            
->>>>>>> 275fa95e
             root = outputRoot
 
         if calibRoot is None:
@@ -476,7 +448,6 @@
         if path is None and policy.exists(policyKey):
             path = dafPersist.LogicalLocation(
                     policy.getString(policyKey)).locString()
-<<<<<<< HEAD
             if not os.path.exists(path):
                 if not os.path.isabs(path) and root is not None:
                     newPath = self._parentSearch(os.path.join(root, path))
@@ -488,14 +459,11 @@
                     self.log.log(pexLog.Log.WARN,
                             "Unable to locate registry at policy path: %s" % path)
                     path = None
-=======
-
         if path is None and root is not None:
             path = os.path.join(root, "%s_pgsql.py" % name)
             pgsqlConf = PgSqlConfig()
             pgsqlConf.load(path)
             return PgSqlRegistry(pgsqlConfig)
->>>>>>> 275fa95e
         if path is None and root is not None:
             path = os.path.join(root, "%s.sqlite3" % name)
             newPath = self._parentSearch(path)
