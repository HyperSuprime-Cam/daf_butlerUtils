#!/usr/bin/env python

# 
# LSST Data Management System
# Copyright 2008, 2009, 2010 LSST Corporation.
# 
# This product includes software developed by the
# LSST Project (http://www.lsst.org/).
#
# This program is free software: you can redistribute it and/or modify
# it under the terms of the GNU General Public License as published by
# the Free Software Foundation, either version 3 of the License, or
# (at your option) any later version.
# 
# This program is distributed in the hope that it will be useful,
# but WITHOUT ANY WARRANTY; without even the implied warranty of
# MERCHANTABILITY or FITNESS FOR A PARTICULAR PURPOSE.  See the
# GNU General Public License for more details.
# 
# You should have received a copy of the LSST License Statement and 
# the GNU General Public License along with this program.  If not, 
# see <http://www.lsstcorp.org/LegalNotices/>.
#

"""This module provides registry classes for maintaining dataset metadata for
use by the Data Butler.  Currently only a SQLite3-based registry is
implemented, but registries based on a text file, a policy file, a MySQL (or
other) relational database, and data gathered from scanning a filesystem are
all anticipated."""

# import glob
import os
import re
try:
    import sqlite3
    haveSqlite3 = True
except ImportError:
    try:
        # try external pysqlite package; deprecated
        import sqlite as sqlite3
        haveSqlite3 = True
    except ImportError:
        haveSqlite3 = False
<<<<<<< HEAD

try:
    import psycopg2 as pgsql
    havePgSql = True
except ImportError:
    try:
        from pg8000 import DBAPI as pgsql
        havePgSql = True
    except ImportError:
        havePgSql = False

from lsst.pex.config import Config, Field
import lsst.pex.exceptions as pexExcept
from lsst.pex.config import Config, Field
=======
>>>>>>> 23685323

class Registry(object):
    """The registry base class."""

    def __init__(self):
        pass

    @staticmethod
    def create(location):
        """Create a registry object of an appropriate type.
        @param location (string) Path or URL for registry, or None if
                                 unavailable"""

        # if re.match(r'.*\.registry', location):
        #     return FileRegistry(location)
        # if re.match(r'.*\.paf', location):
        #     return CalibRegistry(location)
        if haveSqlite3 and re.match(r'.*\.sqlite3', location):
            registry = SqliteRegistry(location)
            if registry.conn is None:
                return None
            return registry
        # if re.match(r'mysql:', location):
        #     return DbRegistry(location)
        # return FsRegistry(location)
        if re.match(r'pgsql:', location):
            return PgSqlRegistry(location)
        raise RuntimeError, \
                "Unable to create registry using location: " + location

    # TODO - flesh out the generic interface as more registry types are
    # defined.

class SqliteRegistry(Registry):
    """A SQLite3-based registry."""

    def __init__(self, location):
        """Constructor.
        @param location (string) Path to SQLite3 file"""

        Registry.__init__(self)
        if os.path.exists(location):
            self.conn = sqlite3.connect(location)
            self.conn.text_factory = str
        else:
            self.conn = None

    def executeQuery(self, returnFields, joinClause, whereFields, range,
            values):
        """Extract metadata from the registry.
        @param returnFields (list of strings) Metadata fields to be extracted.
        @param joinClause   (list of strings) Tables in which metadata fields
                            are located.
        @param whereFields  (list of tuples) First tuple element is metadata
                            field to query; second is the value that field
                            must have (often '?').
        @param range        (tuple) Value, lower limit, and upper limit for a
                            range condition on the metadata.  Any of these can
                            be metadata fields.
        @param values       (tuple) Tuple of values to be substituted for '?'
                            characters in the whereFields values or the range
                            values.
        @return (list of tuples) All sets of field values that meet the
                criteria"""

        if not self.conn:
            return None
        cmd = "SELECT DISTINCT "
        cmd += ", ".join(returnFields)
        cmd += " FROM " + " NATURAL JOIN ".join(joinClause)
        whereList = []
        if whereFields: 
            for k, v in whereFields:
                whereList.append("(%s = %s)" % (k, v))
        if range is not None:
            whereList.append("(%s BETWEEN %s AND %s)" % range)
        if len(whereList) > 0:
            cmd += " WHERE " + " AND ".join(whereList)

#        print "SQL: "+ cmd
#        for s in values:
#            print s
        
        c = self.conn.execute(cmd, values)
        result = []
        for row in c:
            result.append(row)
#            print result
        return result

class PgSqlConfig(Config):
    host = Field(dtype=str, default="localhost", doc="hostname or IP address for database")
    port = Field(dtype=int, default=5432, doc="port for database")
    db = Field(dtype=str, doc="name of database for registry")
    user = Field(dtype=str, doc="username for database")
    password = Field(dtype=str, optional=True, doc="password for database")

class PgSqlRegistry(Registry):
    """A PostgreSQL-based registry."""

    def __init__(self, pgsqlConf):
        """Constructor.
        @param location (string) URL containing the PostgreSQL host, port, and database, of the form
                                 'pgsql://<host>:<port>/<database>'
        """
        if not havePgSql:
            raise RuntimeError("Cannot use PgSqlRegistry: could not import psycopg2 or pg8000")
        Registry.__init__(self)
        self.db = pgsql.connect(host=pgsqlConf.host, port=pgsqlConf.port, database=pgsqlConf.db,
                                user=pgsqlConf.user, password=pgsqlConf.password)
        self.conn = self.db.cursor()

    def __del__(self):
        if self.conn:
            self.conn.close()   # close cursor
        if self.db:
            self.db.close()     # close DB connection

    def executeQuery(self, returnFields, joinClause, whereFields, range, values):
        """Extract metadata from the registry.
        @param returnFields (list of strings) Metadata fields to be extracted.
        @param joinClause   (list of strings) Tables in which metadata fields
                            are located.
        @param whereFields  (list of tuples) First tuple element is metadata
                            field to query; second is the value that field
                            must have (often '?').
        @param range        (tuple) Value, lower limit, and upper limit for a
                            range condition on the metadata.  Any of these can
                            be metadata fields.
        @param values       (tuple) Tuple of values to be substituted for '?'
                            characters in the whereFields values or the range
                            values.
        @return (list of tuples) All sets of field values that meet the
                criteria"""

        if not self.conn:
            return None

        cmd = "SELECT DISTINCT "
        cmd += ", ".join(returnFields)
        cmd += " FROM " + " NATURAL JOIN ".join(joinClause)
        whereList = []
        i = 0
        if whereFields: 
            for (k, v), val in zip(whereFields, values):
                whereList.append("(%s = '%s')" % (k, val))
                i += 1
                
        if range is not None:
            range_pgsql = (values[i], 'validStart', 'validEnd')
#            print range[0],range[1],range[2]
            whereList.append("(select cast('%s' as date) BETWEEN cast(%s as date) AND cast(%s as date))" 
                             % range_pgsql)
        if len(whereList) > 0:
            cmd += " WHERE " + " AND ".join(whereList)

#        print "SQL: "+ cmd

#        for (k, v), val in zip(whereFields, values):
#            print "##########"
#            print k, v, val
            
        try:
            self.conn.execute(cmd)
            c = self.conn.fetchall()
            result = []
            for row in c:
                new_row=[]
                for val in row:
                    new_val=''
                    if isinstance(val,unicode):
                        new_val = str(val)
                    else:
                        new_val = val

                    new_row.append(new_val)
                result.append(new_row)

            return result

        except Exception, e:
            print e.pgerror
            self.db.rollback()
            return []<|MERGE_RESOLUTION|>--- conflicted
+++ resolved
@@ -41,7 +41,6 @@
         haveSqlite3 = True
     except ImportError:
         haveSqlite3 = False
-<<<<<<< HEAD
 
 try:
     import psycopg2 as pgsql
@@ -55,9 +54,6 @@
 
 from lsst.pex.config import Config, Field
 import lsst.pex.exceptions as pexExcept
-from lsst.pex.config import Config, Field
-=======
->>>>>>> 23685323
 
 class Registry(object):
     """The registry base class."""
